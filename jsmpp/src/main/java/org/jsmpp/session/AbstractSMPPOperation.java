/*
 * Licensed under the Apache License, Version 2.0 (the "License"); 
 * you may not use this file except in compliance with the License. 
 * You may obtain a copy of the License at
 * 
 *    http://www.apache.org/licenses/LICENSE-2.0
 * 
 * Unless required by applicable law or agreed to in writing, software
 * distributed under the License is distributed on an "AS IS" BASIS,
 * WITHOUT WARRANTIES OR CONDITIONS OF ANY KIND, either express or implied.
 * See the License for the specific language governing permissions and
 * limitations under the License.
 * 
 */
package org.jsmpp.session;

import java.io.IOException;

import org.jsmpp.InvalidResponseException;
import org.jsmpp.PDUException;
import org.jsmpp.PDUSender;
import org.jsmpp.PDUStringException;
import org.jsmpp.SMPPConstant;
import org.jsmpp.bean.Command;
import org.jsmpp.bean.DataCoding;
import org.jsmpp.bean.DataSmResp;
import org.jsmpp.bean.ESMClass;
import org.jsmpp.bean.NumberingPlanIndicator;
import org.jsmpp.bean.OptionalParameter;
import org.jsmpp.bean.RegisteredDelivery;
import org.jsmpp.bean.TypeOfNumber;
import org.jsmpp.extra.NegativeResponseException;
import org.jsmpp.extra.PendingResponse;
import org.jsmpp.extra.ResponseTimeoutException;
import org.jsmpp.session.connection.Connection;
import org.jsmpp.util.Sequence;
import org.slf4j.Logger;
import org.slf4j.LoggerFactory;

/**
 * @author uudashr
 *
 */
public abstract class AbstractSMPPOperation implements SMPPOperation {
    private static final Logger logger = LoggerFactory.getLogger(AbstractSMPPOperation.class);

    private final Sequence sequence = new Sequence(1);
    private final PDUSender pduSender;
    private final Connection connection;
    private long transactionTimer = 2000;

    public AbstractSMPPOperation(Connection connection, PDUSender pduSender) {
        this.connection = connection;
        this.pduSender = pduSender;
    }

    protected PDUSender pduSender() {
        return pduSender;
    }

    protected Connection connection() {
        return connection;
    }

    public void setTransactionTimer(long transactionTimer) {
        this.transactionTimer = transactionTimer;
    }

    public long getTransactionTimer() {
        return transactionTimer;
    }

    /**
     * Execute send command command task.
     *
     * @param task is the task.
     * @param timeout is the timeout in millisecond.
     * @return the command response.
     * @throws PDUException if there is invalid PDU parameter found.
     * @throws ResponseTimeoutException if the response has reach it timeout.
     * @throws InvalidResponseException if invalid response found.
     * @throws NegativeResponseException if the negative response found.
     * @throws IOException if there is an IO error found.
     */
    protected Command executeSendCommand(SendCommandTask task, long timeout)
            throws PDUException, ResponseTimeoutException,
            InvalidResponseException, NegativeResponseException, IOException {

        int seqNum = sequence.nextValue();
        PendingResponse<Command> pendingResp = new PendingResponse<Command>(timeout);
        try {
            task.executeTask(connection().getOutputStream(), seqNum);
        } catch (IOException e) {
<<<<<<< HEAD
            logger.error("Failed sending {} command", task.getCommandName(), e);
            pendingResponse.remove(seqNum);
=======
            logger.error("Failed sending " + task.getCommandName() + " command", e);
>>>>>>> 54f41ab8
            throw e;
        }

        try {
            pendingResp.waitDone();
            logger.debug("{} response received", task.getCommandName() );
        } catch (ResponseTimeoutException e) {
            logger.debug("Response timeout for {} with sequence_number {}", task.getCommandName(), seqNum);
            throw e;
        }

        Command resp = pendingResp.getResponse();
        validateResponse(resp);
        return resp;

    }

    /**
     * Validate the response, the command_status should be 0 otherwise will
     * throw {@link NegativeResponseException}.
     *
     * @param response is the response.
     * @throws NegativeResponseException if the command_status value is not zero.
     */
    private static void validateResponse(Command response) throws NegativeResponseException {
        if (response.getCommandStatus() != SMPPConstant.STAT_ESME_ROK) {
            throw new NegativeResponseException(response.getCommandStatus());
        }
    }

    public void unbind() throws ResponseTimeoutException, InvalidResponseException, IOException {
        UnbindCommandTask task = new UnbindCommandTask(pduSender);

        try {
            executeSendCommand(task, transactionTimer);
        } catch (PDUException e) {
            // exception should be never caught since we didn't send any string parameter.
            logger.warn("PDU String should be always valid", e);
        } catch (NegativeResponseException e) {
            // ignore the negative response
            logger.warn("Receive non-ok command_status ({}) for unbind_resp", e.getCommandStatus(), e);
        }
    }

    public void unbindResp(int sequenceNumber) throws IOException {
        pduSender.sendUnbindResp(connection().getOutputStream(), SMPPConstant.STAT_ESME_ROK, sequenceNumber);
    }

    public DataSmResult dataSm(String serviceType, TypeOfNumber sourceAddrTon,
            NumberingPlanIndicator sourceAddrNpi, String sourceAddr,
            TypeOfNumber destAddrTon, NumberingPlanIndicator destAddrNpi,
            String destinationAddr, ESMClass esmClass,
            RegisteredDelivery registeredDelivery, DataCoding dataCoding,
            OptionalParameter... optionalParameters) throws PDUException,
            ResponseTimeoutException, InvalidResponseException,
            NegativeResponseException, IOException {

        DataSmCommandTask task = new DataSmCommandTask(pduSender,
                serviceType, sourceAddrTon, sourceAddrNpi, sourceAddr,
                destAddrTon, destAddrNpi, destinationAddr, esmClass,
                registeredDelivery, dataCoding, optionalParameters);

        DataSmResp resp = (DataSmResp)executeSendCommand(task, getTransactionTimer());

        return new DataSmResult(resp.getMessageId(), resp.getOptionalParameters());
    }

    public void dataSmResp(int sequenceNumber, String messageId,
            OptionalParameter... optionalParameters) throws PDUStringException,
            IOException {
        pduSender.sendDataSmResp(connection().getOutputStream(), sequenceNumber, messageId, optionalParameters);
    }

    public void enquireLink() throws ResponseTimeoutException, InvalidResponseException, IOException {
        EnquireLinkCommandTask task = new EnquireLinkCommandTask(pduSender);
        try {
            executeSendCommand(task, getTransactionTimer());
        } catch (PDUException e) {
            // should never happen, since it doesn't have any String parameter.
            logger.warn("PDU String should be always valid", e);
        } catch (NegativeResponseException e) {
            // the command_status of the response should be always 0
            logger.warn("command_status of response should be always 0", e);
        }
    }

    public void enquireLinkResp(int sequenceNumber) throws IOException {
        pduSender.sendEnquireLinkResp(connection().getOutputStream(), sequenceNumber);
    }

    public void genericNack(int commandStatus, int sequenceNumber) throws IOException {
        pduSender.sendGenericNack(connection().getOutputStream(), commandStatus, sequenceNumber);
    }

}<|MERGE_RESOLUTION|>--- conflicted
+++ resolved
@@ -91,12 +91,7 @@
         try {
             task.executeTask(connection().getOutputStream(), seqNum);
         } catch (IOException e) {
-<<<<<<< HEAD
             logger.error("Failed sending {} command", task.getCommandName(), e);
-            pendingResponse.remove(seqNum);
-=======
-            logger.error("Failed sending " + task.getCommandName() + " command", e);
->>>>>>> 54f41ab8
             throw e;
         }
 
